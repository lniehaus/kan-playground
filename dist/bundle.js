--- conflicted
+++ resolved
@@ -407,11 +407,7 @@
 "use strict";
 var Node = (function () {
     function Node(id, activation) {
-<<<<<<< HEAD
-        this.inputs = [];
-=======
         this.inputLinks = [];
->>>>>>> 36421768
         this.bias = 0.1;
         this.outputs = [];
         this.outputDer = 0;
@@ -423,15 +419,9 @@
     }
     Node.prototype.updateOutput = function () {
         this.totalInput = this.bias;
-<<<<<<< HEAD
-        for (var j = 0; j < this.inputs.length; j++) {
-            var input = this.inputs[j];
-            this.totalInput += input.weight * input.source.output;
-=======
         for (var j = 0; j < this.inputLinks.length; j++) {
             var link = this.inputLinks[j];
             this.totalInput += link.weight * link.source.output;
->>>>>>> 36421768
         }
         this.output = this.activation.output(this.totalInput);
         return this.output;
@@ -511,10 +501,6 @@
         this.errorDer = 0;
         this.accErrorDer = 0;
         this.numAccumulatedDers = 0;
-<<<<<<< HEAD
-        this.storedErrorDer = 0;
-=======
->>>>>>> 36421768
         this.id = source.id + "-" + dest.id;
         this.source = source;
         this.dest = dest;
@@ -548,11 +534,7 @@
                     var prevNode = network[layerIdx - 1][j];
                     var link = new Link(prevNode, node, regularization);
                     prevNode.outputs.push(link);
-<<<<<<< HEAD
-                    node.inputs.push(link);
-=======
                     node.inputLinks.push(link);
->>>>>>> 36421768
                 }
             }
         }
@@ -593,19 +575,11 @@
         }
         for (var i = 0; i < currentLayer.length; i++) {
             var node = currentLayer[i];
-<<<<<<< HEAD
-            for (var j = 0; j < node.inputs.length; j++) {
-                var input = node.inputs[j];
-                input.errorDer = node.inputDer * input.source.output;
-                input.accErrorDer += input.errorDer;
-                input.numAccumulatedDers++;
-=======
             for (var j = 0; j < node.inputLinks.length; j++) {
                 var link = node.inputLinks[j];
                 link.errorDer = node.inputDer * link.source.output;
                 link.accErrorDer += link.errorDer;
                 link.numAccumulatedDers++;
->>>>>>> 36421768
             }
         }
         if (layerIdx === 1) {
@@ -628,37 +602,6 @@
         var currentLayer = network[layerIdx];
         for (var i = 0; i < currentLayer.length; i++) {
             var node = currentLayer[i];
-<<<<<<< HEAD
-            node.bias -= learningRate * node.accInputDer / node.numAccumulatedDers;
-            node.accInputDer = 0;
-            node.numAccumulatedDers = 0;
-            for (var j = 0; j < node.inputs.length; j++) {
-                var input = node.inputs[j];
-                var regulDer = input.regularization ?
-                    input.regularization.der(input.weight) : 0;
-                input.weight -= (learningRate / input.numAccumulatedDers) *
-                    (input.accErrorDer + regularizationRate * regulDer);
-                input.storedErrorDer += input.accErrorDer;
-                input.accErrorDer = 0;
-                input.numAccumulatedDers = 0;
-            }
-        }
-    }
-}
-exports.updateWeights = updateWeights;
-function resetStoredErrorDer(network) {
-    for (var layerIdx = 1; layerIdx < network.length; layerIdx++) {
-        var currentLayer = network[layerIdx];
-        for (var i = 0; i < currentLayer.length; i++) {
-            var node = currentLayer[i];
-            for (var j = 0; j < node.inputs.length; j++) {
-                node.inputs[j].storedErrorDer = 0;
-            }
-        }
-    }
-}
-exports.resetStoredErrorDer = resetStoredErrorDer;
-=======
             if (node.numAccumulatedDers > 0) {
                 node.bias -= learningRate * node.accInputDer / node.numAccumulatedDers;
                 node.accInputDer = 0;
@@ -679,7 +622,6 @@
     }
 }
 exports.updateWeights = updateWeights;
->>>>>>> 36421768
 function forEachNode(network, ignoreInputs, accessor) {
     for (var layerIdx = ignoreInputs ? 1 : 0; layerIdx < network.length; layerIdx++) {
         var currentLayer = network[layerIdx];
@@ -929,26 +871,10 @@
     });
 }
 function updateWeightsUI(network, container) {
-<<<<<<< HEAD
-    var values = [];
-=======
->>>>>>> 36421768
     for (var layerIdx = 1; layerIdx < network.length; layerIdx++) {
         var currentLayer = network[layerIdx];
         for (var i = 0; i < currentLayer.length; i++) {
             var node = currentLayer[i];
-<<<<<<< HEAD
-            for (var j = 0; j < node.inputs.length; j++) {
-                var input = node.inputs[j];
-                values.push(-input.storedErrorDer);
-                container.select("#link" + input.source.id + "-" + input.dest.id)
-                    .style({
-                    "stroke-dashoffset": -iter / 3,
-                    "stroke-width": linkWidthScale(Math.abs(input.weight)),
-                    "stroke": colorScale(input.weight)
-                })
-                    .datum(input);
-=======
             for (var j = 0; j < node.inputLinks.length; j++) {
                 var link = node.inputLinks[j];
                 container.select("#link" + link.source.id + "-" + link.dest.id)
@@ -958,7 +884,6 @@
                     "stroke": colorScale(link.weight)
                 })
                     .datum(link);
->>>>>>> 36421768
             }
         }
     }
@@ -1105,28 +1030,16 @@
                 });
                 idWithCallout = node_1.id;
             }
-<<<<<<< HEAD
-            for (var j = 0; j < node_1.inputs.length; j++) {
-                var input = node_1.inputs[j];
-                var path = drawLink(input, node2coord, network, container, j === 0, j, node_1.inputs.length).node();
-=======
             for (var j = 0; j < node_1.inputLinks.length; j++) {
                 var link = node_1.inputLinks[j];
                 var path = drawLink(link, node2coord, network, container, j === 0, j, node_1.inputLinks.length).node();
->>>>>>> 36421768
                 var prevLayer = network[layerIdx - 1];
                 var lastNodePrevLayer = prevLayer[prevLayer.length - 1];
                 if (targetIdWithCallout == null &&
                     i === numNodes_1 - 1 &&
-<<<<<<< HEAD
-                    input.source.id === lastNodePrevLayer.id &&
-                    (input.source.id !== idWithCallout || numLayers <= 5) &&
-                    input.dest.id !== idWithCallout &&
-=======
                     link.source.id === lastNodePrevLayer.id &&
                     (link.source.id !== idWithCallout || numLayers <= 5) &&
                     link.dest.id !== idWithCallout &&
->>>>>>> 36421768
                     prevLayer.length >= numNodes_1) {
                     var midPoint = path.getPointAtLength(path.getTotalLength() * 0.7);
                     calloutWeights.style({
@@ -1134,11 +1047,7 @@
                         top: (midPoint.y + 5) + "px",
                         left: (midPoint.x + 3) + "px"
                     });
-<<<<<<< HEAD
-                    targetIdWithCallout = input.dest.id;
-=======
                     targetIdWithCallout = link.dest.id;
->>>>>>> 36421768
                 }
             }
         }
@@ -1147,15 +1056,9 @@
     var node = network[numLayers - 1][0];
     var cy = nodeIndexScale(0) + RECT_SIZE / 2;
     node2coord[node.id] = { cx: cx, cy: cy };
-<<<<<<< HEAD
-    for (var i = 0; i < node.inputs.length; i++) {
-        var input = node.inputs[i];
-        drawLink(input, node2coord, network, container, i === 0, i, node.inputs.length);
-=======
     for (var i = 0; i < node.inputLinks.length; i++) {
         var link = node.inputLinks[i];
         drawLink(link, node2coord, network, container, i === 0, i, node.inputLinks.length);
->>>>>>> 36421768
     }
     svg.attr("height", maxY);
     var height = Math.max(getRelativeHeight(calloutThumb), getRelativeHeight(calloutWeights), getRelativeHeight(d3.select("#network")));
